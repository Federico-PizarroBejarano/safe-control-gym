--- conflicted
+++ resolved
@@ -14,10 +14,7 @@
 imageio = "^2.14.1"
 dict-deep = "^4.1.2"
 scikit-optimize = "^0.9.0"
-<<<<<<< HEAD
 pandas = "^1.4.0"
-=======
->>>>>>> fe334a9c
 gymnasium = "^0.28"
 torch = "^1.10.2"
 gpytorch = "^1.6.0"
