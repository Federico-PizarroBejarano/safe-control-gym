--- conflicted
+++ resolved
@@ -95,16 +95,9 @@
 
         # Step the environment and print all returned information.
         if self.env.QUAD_TYPE == 2:
-<<<<<<< HEAD
-            cur_pos=np.array([obs[0], 0, obs[2]])
-            cur_quat=np.array(p.getQuaternionFromEuler([0, obs[4], 0]))
-            cur_vel=np.array([obs[1], 0, obs[3]])
-            cur_ang_vel=np.array([0, obs[5], 0])
-=======
             cur_pos = np.array([obs[0], 0, obs[2]])
             cur_quat = np.array(p.getQuaternionFromEuler([0, obs[4], 0]))
             cur_vel = np.array([obs[1], 0, obs[3]])
->>>>>>> fe334a9c
         elif self.env.QUAD_TYPE == 3:
             cur_pos = np.array([obs[0], obs[2], obs[4]])
             cur_quat = np.array(p.getQuaternionFromEuler([obs[6], obs[7], obs[8]]))
