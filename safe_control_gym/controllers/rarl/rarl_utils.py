<<<<<<< HEAD
from gymnasium.spaces import Box, Discrete
from collections import defaultdict
from copy import deepcopy
=======
'''RARL Utils.'''

>>>>>>> fe334a9c
import numpy as np

from safe_control_gym.envs.env_wrappers.vectorized_env.vec_env_utils import _flatten_obs, _unflatten_obs


def split_obs_by_adversary(obs, indices_splits):
    '''Splits and groups the observations by adversaries.

    Args:
        obs (np.array | dict): batch of observations, (N,*obs_dim).
        indices_splits (np.array): shape (n,),
            first occurence indices of the obs batch for each adversary.

    Returns:
        list: groups of observations for adversaries.
    '''
    obs_list = _unflatten_obs(obs)
    start = indices_splits
    end = np.concatenate([indices_splits[1:], [len(obs_list)]])
    obs_groups = [_flatten_obs(obs_list[i:j]) for i, j in zip(start, end)]
    return obs_groups<|MERGE_RESOLUTION|>--- conflicted
+++ resolved
@@ -1,11 +1,5 @@
-<<<<<<< HEAD
-from gymnasium.spaces import Box, Discrete
-from collections import defaultdict
-from copy import deepcopy
-=======
 '''RARL Utils.'''
 
->>>>>>> fe334a9c
 import numpy as np
 
 from safe_control_gym.envs.env_wrappers.vectorized_env.vec_env_utils import _flatten_obs, _unflatten_obs
