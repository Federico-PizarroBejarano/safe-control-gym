--- conflicted
+++ resolved
@@ -7,11 +7,7 @@
 
 Example:
     $ python safe_control_gym/experiments/execute_rl_controller.py --algo ddpg --task cartpole --output_dir results --tag test/cartpole_ddpg --seed 6
-<<<<<<< HEAD
-"""
-=======
 '''
->>>>>>> fe334a9c
 
 import os
 import time
