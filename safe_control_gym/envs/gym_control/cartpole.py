'''Cartpole environment using PyBullet physics.

Classic cart-pole system implemented by Rich Sutton et al.
    * http://incompleteideas.net/sutton/book/code/pole.c

Also see:
    * github.com/openai/gym/blob/master/gym/envs/classic_control/cartpole.py
    * github.com/bulletphysics/bullet3/blob/master/examples/pybullet/gym/pybullet_envs/bullet/cartpole_bullet.py
'''

import os
import math
import xml.etree.ElementTree as etxml
from copy import deepcopy

import casadi as cs
import numpy as np
import pybullet as p
import pybullet_data
from gymnasium import spaces

from safe_control_gym.envs.benchmark_env import BenchmarkEnv, Cost, Task
from safe_control_gym.envs.constraints import SymmetricStateConstraint, GENERAL_CONSTRAINTS
from safe_control_gym.math_and_models.symbolic_systems import SymbolicModel
from safe_control_gym.math_and_models.normalization import normalize_angle


class CartPole(BenchmarkEnv):
    '''Cartpole environment task.

    Including symbolic model, constraints, randomization, adversarial disturbances,
    multiple cost functions, stabilization and trajectory tracking references.

    task_config:
        info_in_reset: True
        randomized_inertial_prop: True
        inertial_prop_randomization_info:
            pole_length:
                distrib: choice
                args: [[1,5,10]]
            pole_mass:
                distrib: uniform
                low: 1
                high: 5
        constraints:
        - constraint_form: bounded_constraint
          constrained_variable: STATE
          active_dims: [2, 3]
          lower_bounds: [-0.2, -0.2]
          upper_bounds: [0.2, 0.2]
          tolerance: [0.05, 0.05, 0.05, 0.05]
        done_on_violation: True
        disturbances:
            observation:
            - disturbance_func: white_noise
              std: 4.0
            action:
            - disturbance_func: white_noise
              std: 4.0
        adversary_disturbance: dynamics
        adversary_disturbance_scale: 0.01
    '''

    NAME = 'cartpole'

    URDF_PATH = os.path.join(os.path.dirname(os.path.abspath(__file__)), 'assets', 'cartpole_template.urdf')

    AVAILABLE_CONSTRAINTS = {
        'abs_bound': SymmetricStateConstraint
    }
    AVAILABLE_CONSTRAINTS.update(deepcopy(GENERAL_CONSTRAINTS))

    DISTURBANCE_MODES = {'observation': {'dim': 4}, 'action': {'dim': 1}, 'dynamics': {'dim': 2}}

    INERTIAL_PROP_RAND_INFO = {
        'pole_length': {  # Nominal: 1
            'distrib': 'choice',
            'args': [[1, 5, 10]]
        },
        'cart_mass': {  # Nominal: 1
            'distrib': 'uniform',
            'low': 0.5,
            'high': 1.5
        },
        'pole_mass': {  # Nominal: 0.1
            'distrib': 'uniform',
            'low': 0.05,
            'high': 0.15
        }
    }

    INIT_STATE_RAND_INFO = {
        'init_x': {
            'distrib': 'uniform',
            'low': -0.05,
            'high': 0.05
        },
        'init_x_dot': {
            'distrib': 'uniform',
            'low': -0.05,
            'high': 0.05
        },
        'init_theta': {
            'distrib': 'uniform',
            'low': -0.05,
            'high': 0.05
        },
        'init_theta_dot': {
            'distrib': 'uniform',
            'low': -0.05,
            'high': 0.05
        }
    }

    TASK_INFO = {
        'stabilization_goal': [0],
        'stabilization_goal_tolerance': 0.05,
        'trajectory_type': 'circle',
        'num_cycles': 1,
        'trajectory_plane': 'zx',
        'trajectory_position_offset': [0, 0],
        'trajectory_scale': 0.2
    }

    def __init__(self,
                 init_state=None,
                 inertial_prop=None,
                 # custom args
                 obs_goal_horizon=0,
                 obs_wrap_angle=False,
                 rew_state_weight=1.0,
                 rew_act_weight=0.0001,
                 rew_exponential=True,
                 done_on_out_of_bound=True,
                 **kwargs
                 ):
        '''Initialize a cartpole environment.

        Args:
            init_state  (ndarray/dict, optional): The initial state of the environment.
                (x, x_dot, theta, theta_dot).
            inertial_prop (dict, optional): The ground truth inertial properties of the environment.
            obs_goal_horizon (int): How many future goal states to append to obervation.
            obs_wrap_angle (bool): If to wrap angle to [-pi, pi] when used in observation.
            rew_state_weight (list/ndarray): Quadratic weights for state in rl reward.
            rew_act_weight (list/ndarray): Quadratic weights for action in rl reward.
            rew_exponential (bool): If to exponentiate negative quadratic cost to positive, bounded [0,1] reward.
            done_on_out_of_bound (bool): If to termiante when state is out of bound.
        '''
        self.obs_goal_horizon = obs_goal_horizon
        self.obs_wrap_angle = obs_wrap_angle
        self.rew_state_weight = np.array(rew_state_weight, ndmin=1, dtype=float)
        self.rew_act_weight = np.array(rew_act_weight, ndmin=1, dtype=float)
        self.rew_exponential = rew_exponential
        self.done_on_out_of_bound = done_on_out_of_bound
        # BenchmarkEnv constructor, called after defining the custom args,
        # since some BenchmarkEnv init setup can be task(custom args)-dependent.
        super().__init__(init_state=init_state, inertial_prop=inertial_prop, **kwargs)

        # Create PyBullet client connection.
        self.PYB_CLIENT = -1
        if self.GUI:
            self.PYB_CLIENT = p.connect(p.GUI)
        else:
            self.PYB_CLIENT = p.connect(p.DIRECT)
        # disable urdf caching for randomization via reloading urdf
        p.setPhysicsEngineParameter(enableFileCaching=0)

        # Set GUI and rendering constants.
        self.RENDER_HEIGHT = int(200)
        self.RENDER_WIDTH = int(320)

        # Set the initial state.
        if init_state is None:
            self.INIT_X, self.INIT_X_DOT, self.INIT_THETA, self.INIT_THETA_DOT = np.zeros(4)
        elif isinstance(init_state, np.ndarray):
            self.INIT_X, self.INIT_X_DOT, self.INIT_THETA, self.INIT_THETA_DOT = init_state
        elif isinstance(init_state, dict):
            self.INIT_X = init_state.get('init_x', 0)
            self.INIT_X_DOT = init_state.get('init_x_dot', 0)
            self.INIT_THETA = init_state.get('init_theta', 0)
            self.INIT_THETA_DOT = init_state.get('init_theta_dot', 0)
        else:
            raise ValueError('[ERROR] in CartPole.__init__(), init_state incorrect format.')

        # Get physical properties from URDF (as default parameters).
        self.GRAVITY_ACC = 9.8
        EFFECTIVE_POLE_LENGTH, POLE_MASS, CART_MASS = self._parse_urdf_parameters(self.URDF_PATH)

        # Store ground truth parameters.
        if inertial_prop is None:
            self.EFFECTIVE_POLE_LENGTH = EFFECTIVE_POLE_LENGTH
            self.POLE_MASS = POLE_MASS
            self.CART_MASS = CART_MASS
        elif isinstance(inertial_prop, dict):
            self.EFFECTIVE_POLE_LENGTH = inertial_prop.get('pole_length', EFFECTIVE_POLE_LENGTH)
            self.POLE_MASS = inertial_prop.get('pole_mass', POLE_MASS)
            self.CART_MASS = inertial_prop.get('cart_mass', CART_MASS)
        else:
            raise ValueError('[ERROR] in CartPole.__init__(), inertial_prop incorrect format.')

        # Create X_GOAL and U_GOAL references for the assigned task.
        self.U_GOAL = np.zeros(1)
        if self.TASK == Task.STABILIZATION:
            self.X_GOAL = np.hstack([self.TASK_INFO['stabilization_goal'][0], 0., 0., 0.])  # x = {x, x_dot, theta, theta_dot}.
        elif self.TASK == Task.TRAJ_TRACKING:
            POS_REF, VEL_REF, _ = self._generate_trajectory(traj_type=self.TASK_INFO['trajectory_type'],
                                                            traj_length=self.EPISODE_LEN_SEC,
                                                            num_cycles=self.TASK_INFO['num_cycles'],
                                                            traj_plane=self.TASK_INFO['trajectory_plane'],
                                                            position_offset=np.array(self.TASK_INFO['trajectory_position_offset']),
                                                            scaling=self.TASK_INFO['trajectory_scale'],
                                                            sample_time=self.CTRL_TIMESTEP
                                                            )
            self.X_GOAL = np.vstack([
                POS_REF[:, 0],  # Possible feature: add initial position.
                VEL_REF[:, 0],
                np.zeros(POS_REF.shape[0]),
                np.zeros(VEL_REF.shape[0])
            ]).transpose()

        # Set prior/symbolic info.
        self._setup_symbolic()

    def step(self, action):
        '''Advances the environment by one control step.

        Args:
            action (ndarray): The action applied to the environment for the step.

        Returns:
            obs (ndarray): The state of the environment after the step.
            reward (float): The scalar reward/cost of the step.
            done (bool): Whether the conditions for the end of an episode are met in the step.
            info (dict): A dictionary with information about the constraints evaluations and violations.
        '''

        force = super().before_step(action)
        # Advance the simulation.
        self._advance_simulation(force)
        # Update the state.
        self.state = np.hstack(
            (p.getJointState(self.CARTPOLE_ID, jointIndex=0,
                             physicsClientId=self.PYB_CLIENT)[0:2], p.getJointState(self.CARTPOLE_ID, jointIndex=1, physicsClientId=self.PYB_CLIENT)[0:2]))
        # Standard Gym return.
        obs = self._get_observation()
        rew = self._get_reward()
        done = self._get_done()
        info = self._get_info()
        obs, rew, done, info = super().after_step(obs, rew, done, info)
        return obs, rew, done, info

    def reset(self, seed=None):
        '''(Re-)initializes the environment to start an episode.

        Mandatory to call at least once after __init__().

        Args:
            seed (int): An optional seed to reseed the environment.

        Returns:
            obs (ndarray): The initial state of the environment.
            info (dict): A dictionary with information about the dynamics and constraints symbolic models.
        '''

        super().before_reset(seed=seed)
        # PyBullet simulation reset.
        p.resetSimulation(physicsClientId=self.PYB_CLIENT)
        p.setGravity(0, 0, -self.GRAVITY_ACC, physicsClientId=self.PYB_CLIENT)
        p.setTimeStep(self.PYB_TIMESTEP, physicsClientId=self.PYB_CLIENT)
        p.setRealTimeSimulation(0, physicsClientId=self.PYB_CLIENT)
        p.setAdditionalSearchPath(pybullet_data.getDataPath(), physicsClientId=self.PYB_CLIENT)
        # Choose randomized or deterministic inertial properties.
        prop_values = {'pole_length': self.EFFECTIVE_POLE_LENGTH, 'cart_mass': self.CART_MASS, 'pole_mass': self.POLE_MASS}
        if self.RANDOMIZED_INERTIAL_PROP:
            prop_values = self._randomize_values_by_info(prop_values, self.INERTIAL_PROP_RAND_INFO)
            if any(phy_quantity < 0 for phy_quantity in prop_values.values()):
                raise ValueError('[ERROR] in CartPole.reset(), negative randomized inertial properties.')
        self.OVERRIDDEN_EFFECTIVE_POLE_LENGTH = prop_values['pole_length']
        self.OVERRIDDEN_CART_MASS = prop_values['cart_mass']
        self.OVERRIDDEN_POLE_MASS = prop_values['pole_mass']
        # See `slender rod`, https://en.wikipedia.org/wiki/List_of_moments_of_inertia.
        OVERRIDDEN_POLE_INERTIA = (1 / 12) * self.OVERRIDDEN_POLE_MASS * (2 * self.OVERRIDDEN_EFFECTIVE_POLE_LENGTH)**2
        # Load the cartpole with new urdf.
        override_urdf_tree = self._create_urdf(self.URDF_PATH, length=self.OVERRIDDEN_EFFECTIVE_POLE_LENGTH, inertia=OVERRIDDEN_POLE_INERTIA)
        self.override_path = os.path.join(self.output_dir, f'pid-{os.getpid()}_id-{self.idx}_cartpole.urdf')
        override_urdf_tree.write(self.override_path)
        self.CARTPOLE_ID = p.loadURDF(
            self.override_path,
            basePosition=[0, 0, 0],
            physicsClientId=self.PYB_CLIENT)
        # Remove cache file after loading it into PyBullet.
        os.remove(self.override_path)
        # Cartpole settings.
        for i in [-1, 0, 1]:  # Slider, cart, and pole.
            p.changeDynamics(self.CARTPOLE_ID, linkIndex=i, linearDamping=0, angularDamping=0, physicsClientId=self.PYB_CLIENT)
        for i in [0, 1]:  # Slider-to-cart and cart-to-pole joints.
            p.setJointMotorControl2(self.CARTPOLE_ID, jointIndex=i, controlMode=p.VELOCITY_CONTROL, force=0, physicsClientId=self.PYB_CLIENT)
        # Override inertial properties.
        p.changeDynamics(
            self.CARTPOLE_ID,
            linkIndex=0,  # Cart.
            mass=self.OVERRIDDEN_CART_MASS,
            physicsClientId=self.PYB_CLIENT)
        p.changeDynamics(
            self.CARTPOLE_ID,
            linkIndex=1,  # Pole.
            mass=self.OVERRIDDEN_POLE_MASS,
            physicsClientId=self.PYB_CLIENT)
        # Randomize initial state.
        init_values = {'init_x': self.INIT_X, 'init_x_dot': self.INIT_X_DOT, 'init_theta': self.INIT_THETA, 'init_theta_dot': self.INIT_THETA_DOT}
        if self.RANDOMIZED_INIT:
            init_values = self._randomize_values_by_info(init_values, self.INIT_STATE_RAND_INFO)
        OVERRIDDEN_INIT_X = init_values['init_x']
        OVERRIDDEN_INIT_X_DOT = init_values['init_x_dot']
        OVERRIDDEN_INIT_THETA = init_values['init_theta']
        OVERRIDDEN_INIT_THETA_DOT = init_values['init_theta_dot']
        p.resetJointState(
            self.CARTPOLE_ID,
            jointIndex=0,  # Slider-to-cart joint.
            targetValue=OVERRIDDEN_INIT_X,
            targetVelocity=OVERRIDDEN_INIT_X_DOT,
            physicsClientId=self.PYB_CLIENT)
        p.resetJointState(
            self.CARTPOLE_ID,
            jointIndex=1,  # Cart-to-pole joints.
            targetValue=OVERRIDDEN_INIT_THETA,
            targetVelocity=OVERRIDDEN_INIT_THETA_DOT,
            physicsClientId=self.PYB_CLIENT)
        # Compute state (x, x_dot, theta, theta_dot).
        self.state = np.hstack(
            (p.getJointState(self.CARTPOLE_ID, jointIndex=0,
                             physicsClientId=self.PYB_CLIENT)[0:2], p.getJointState(self.CARTPOLE_ID, jointIndex=1, physicsClientId=self.PYB_CLIENT)[0:2]))
        # Debug visualization if GUI enabled
        self.line = None
        obs, info = self._get_observation(), self._get_reset_info()
        obs, info = super().after_reset(obs, info)
        # Return either an observation and dictionary or just the observation.
        if self.INFO_IN_RESET:
            return obs, info
        else:
            return obs

    def render(self, mode='human'):
        '''Retrieves a frame from PyBullet rendering.

        Args:
            mode (str): Unused.

        Returns:
            frame (ndarray): A multidimensional array with the RGB frame captured by PyBullet's camera.
        '''
        if self.PYB_CLIENT >= 0:
            VIEW_MATRIX = p.computeViewMatrixFromYawPitchRoll(cameraTargetPosition=[0, 0, 0],
                                                              distance=2,
                                                              yaw=0,
                                                              pitch=0.3,
                                                              roll=0,
                                                              upAxisIndex=2,
                                                              physicsClientId=self.PYB_CLIENT)
            PROJ_MATRIX = p.computeProjectionMatrixFOV(fov=60,
                                                       aspect=float(self.RENDER_WIDTH) / self.RENDER_HEIGHT,
                                                       nearVal=0.1,
                                                       farVal=100.0,
                                                       physicsClientId=self.PYB_CLIENT)
            (w, h, rgb, _, _) = p.getCameraImage(width=self.RENDER_WIDTH,
                                                 height=self.RENDER_HEIGHT,
                                                 renderer=p.ER_BULLET_HARDWARE_OPENGL,
                                                 viewMatrix=VIEW_MATRIX,
                                                 projectionMatrix=PROJ_MATRIX,
                                                 physicsClientId=self.PYB_CLIENT)
        return np.reshape(rgb, (h, w, 4))

    def close(self):
        '''Clean up the environment and PyBullet connection.'''
        if self.PYB_CLIENT >= 0:
            p.disconnect(physicsClientId=self.PYB_CLIENT)
        self.PYB_CLIENT = -1

    def _setup_symbolic(self, prior_prop={}, **kwargs):
        '''Creates symbolic (CasADi) models for dynamics, observation, and cost.

        Args:
            prior_prop (dict): specify the prior inertial prop to use in the symbolic model.
        '''
        l = prior_prop.get('pole_length', self.EFFECTIVE_POLE_LENGTH)
        m = prior_prop.get('pole_mass', self.POLE_MASS)
        M = prior_prop.get('cart_mass', self.CART_MASS)
        Mm, ml = m + M, m * l
        g = self.GRAVITY_ACC
        dt = self.CTRL_TIMESTEP
        # Input variables.
        x = cs.MX.sym('x')
        x_dot = cs.MX.sym('x_dot')
        theta = cs.MX.sym('theta')
        theta_dot = cs.MX.sym('theta_dot')
        X = cs.vertcat(x, x_dot, theta, theta_dot)
        U = cs.MX.sym('U')
        nx = 4
        nu = 1
        # Dynamics.
        temp_factor = (U + ml * theta_dot**2 * cs.sin(theta)) / Mm
        theta_dot_dot = ((g * cs.sin(theta) - cs.cos(theta) * temp_factor) / (l * (4.0 / 3.0 - m * cs.cos(theta)**2 / Mm)))
        X_dot = cs.vertcat(x_dot, temp_factor - ml * theta_dot_dot * cs.cos(theta) / Mm, theta_dot, theta_dot_dot)
        # Observation.
        Y = cs.vertcat(x, x_dot, theta, theta_dot)
        # Define cost (quadratic form).
        Q = cs.MX.sym('Q', nx, nx)
        R = cs.MX.sym('R', nu, nu)
        Xr = cs.MX.sym('Xr', nx, 1)
        Ur = cs.MX.sym('Ur', nu, 1)
        cost_func = 0.5 * (X - Xr).T @ Q @ (X - Xr) + 0.5 * (U - Ur).T @ R @ (U - Ur)
        # Define dynamics and cost dictionaries.
        dynamics = {'dyn_eqn': X_dot, 'obs_eqn': Y, 'vars': {'X': X, 'U': U}}
        cost = {'cost_func': cost_func, 'vars': {'X': X, 'U': U, 'Xr': Xr, 'Ur': Ur, 'Q': Q, 'R': R}}
        # Additional params to cache
        params = {
            # prior inertial properties
            'pole_length': l,
            'pole_mass': m,
            'cart_mass': M,
            # equilibrium point for linearization
            'X_EQ': np.zeros(self.state_dim),
            'U_EQ': np.atleast_2d(self.U_GOAL)[0, :],
        }
        # Setup symbolic model.
        self.symbolic = SymbolicModel(dynamics=dynamics, cost=cost, dt=dt, params=params)

    def _set_action_space(self):
        '''Sets the action space of the environment.'''
        self.action_scale = 10
        self.physical_action_bounds = (-1 * np.atleast_1d(self.action_scale), np.atleast_1d(self.action_scale))
        self.action_threshold = 1 if self.NORMALIZED_RL_ACTION_SPACE else self.action_scale
        self.action_space = spaces.Box(low=-self.action_threshold, high=self.action_threshold, shape=(1,))
        # Define action/input labels and units.
        self.ACTION_LABELS = ['U']
        self.ACTION_UNITS = ['N'] if not self.NORMALIZED_RL_ACTION_SPACE else ['-']

    def _set_observation_space(self):
        '''Sets the observation space of the environment.'''
        # Angle at which to fail the episode.
        self.theta_threshold_radians = 90 * math.pi / 180
        # NOTE: different value in PyBullet gym (0.4) and OpenAI gym (2.4).
        self.x_threshold = 2.4
        # Limit set to 2x: i.e. a failing observation is still within bounds.
        obs_bound = np.array([self.x_threshold * 2, np.finfo(np.float32).max, self.theta_threshold_radians * 2, np.finfo(np.float32).max])
        self.state_space = spaces.Box(low=-obs_bound, high=obs_bound, dtype=np.float32)

        # Concatenate goal info for RL
        if self.COST == Cost.RL_REWARD and self.TASK == Task.TRAJ_TRACKING and self.obs_goal_horizon > 0:
            # include future goal state(s)
            # e.g. horizon=1, obs = {state, state_target}
            mul = 1 + self.obs_goal_horizon
            obs_bound = np.concatenate([obs_bound] * mul)
        elif self.COST == Cost.RL_REWARD and self.TASK == Task.STABILIZATION and self.obs_goal_horizon > 0:
            obs_bound = np.concatenate([obs_bound] * 2)
        # Define obs space exposed to the controller
        # Note obs space is often different to state space for RL (with additional task info)
        self.observation_space = spaces.Box(low=-obs_bound, high=obs_bound, dtype=np.float32)

        # Define obs/state labels and units.
        self.STATE_LABELS = ['x', 'x_dot', 'theta', 'theta_dot']
        self.STATE_UNITS = ['m', 'm/s', 'rad', 'rad/s']

    def _preprocess_control(self, action):
        '''Converts the raw action input into the one used by .step().

        Args:
            action (ndarray): The raw action input.

        Returns:
            force (float): The scalar, clipped force to apply to the cart.
        '''
        action = self.denormalize_action(action)
        self.current_physical_action = action

        # Apply disturbances.
        if 'action' in self.disturbances:
            action = self.disturbances['action'].apply(action, self)
        if self.adversary_disturbance == 'action' and self.adv_action is not None:
            action = action + self.adv_action
        self.current_noisy_physical_action = action

        # Save the actual input.
        force = np.clip(action, self.physical_action_bounds[0], self.physical_action_bounds[1])
        self.current_clipped_action = force

        return force[0]  # Only use the scalar value.

    def normalize_action(self, action):
        '''Converts a physical action into an normalized action if necessary.

        Args:
            action (ndarray): The action to be converted.

        Returns:
            normalized_action (ndarray): The action in the correct action space.
        '''
        if self.NORMALIZED_RL_ACTION_SPACE:
            action = action / self.action_scale

        return action

    def denormalize_action(self, action):
        '''Converts a normalized action into a physical action if necessary.

        Args:
            action (ndarray): The action to be converted.

        Returns:
            physical_action (ndarray): The physical action.
        '''
        if self.NORMALIZED_RL_ACTION_SPACE:
            action = self.action_scale * action

        return action

    def _advance_simulation(self, force):
        '''Apply the commanded forces and adversarial actions to the cartpole.

        The PyBullet simulation is stepped PYB_FREQ/CTRL_FREQ times.

        Args:
            force (float): The force to apply to the slider-to-cart joint.
        '''
        tab_force = None
        # Determine the disturbance force.
        passive_disturb = 'dynamics' in self.disturbances
        adv_disturb = self.adversary_disturbance == 'dynamics'
        if passive_disturb or adv_disturb:
            tab_force = np.zeros(2)
        if passive_disturb:
            tab_force = self.disturbances['dynamics'].apply(tab_force, self)
        if adv_disturb and self.adv_action is not None:
            tab_force = tab_force + self.adv_action
            # Clear adversary's action, wait for the next one.
            self.adv_action = None
        for _ in range(self.PYB_STEPS_PER_CTRL):
            # apply disturbance (by tabbing pole on x-z plane).
            if tab_force is not None:
                # Convert 2D force to 3D on for PyBullet.
                tab_force_3d = [float(tab_force[0]), 0.0, float(tab_force[1])]
                p.applyExternalForce(
                    self.CARTPOLE_ID,
                    linkIndex=1,  # Pole link.
                    forceObj=tab_force_3d,
                    posObj=p.getLinkState(
                        self.CARTPOLE_ID,
                        linkIndex=1,  # Pole link.
                        physicsClientId=self.PYB_CLIENT)[0],  # exert force on pole center
                    flags=p.WORLD_FRAME,
                    physicsClientId=self.PYB_CLIENT)
                # Debug visualization
                if self.GUI:
                    center = np.asarray(p.getLinkState(self.CARTPOLE_ID, linkIndex=1, physicsClientId=self.PYB_CLIENT)[0])
                    ff = np.asarray(tab_force_3d) * 10
                    if self.line is None:
                        self.line = p.addUserDebugLine(center.tolist(), (center - ff).tolist(), lineColorRGB=[0, 0, 0], lineWidth=1)
                    else:
                        p.addUserDebugLine(center.tolist(), (center - ff).tolist(), lineColorRGB=[0, 0, 0], lineWidth=1, replaceItemUniqueId=self.line)
            # Apply control.
            p.setJointMotorControl2(
                self.CARTPOLE_ID,
                jointIndex=0,  # Slider-to-cart joint.
                controlMode=p.TORQUE_CONTROL,
                force=force,
                physicsClientId=self.PYB_CLIENT)
            # Step simulation and counter.
            p.stepSimulation(physicsClientId=self.PYB_CLIENT)

    def _get_observation(self):
        '''Returns the current observation (state) of the environment.

        Returns:
            obs (ndarray): The state (x, x_dot, theta, theta_dot) of the cartpole.
        '''
        if not np.array_equal(self.state, np.clip(self.state, self.state_space.low, self.state_space.high)) and self.VERBOSE:
            print('[WARNING]: observation was clipped in CartPole._get_observation().')
        # Apply observation disturbance.
        obs = deepcopy(self.state)
        if 'observation' in self.disturbances:
            obs = self.disturbances['observation'].apply(obs, self)
        # Wrap angle to constrain state space, useful in swing-up task.
        if self.obs_wrap_angle:
            obs[2] = normalize_angle(obs[2])

        # Concatenate goal info (goal state(s)) for RL
        # Plus two because ctrl_step_counter has not incremented yet, and we want to return the obs (which would be
        # ctrl_step_counter + 1 as the action has already been applied), and the next state (+ 2) for the RL to see
        # the next state.
        if self.at_reset:
            obs = self.extend_obs(obs, 1)
        else:
            obs = self.extend_obs(obs, self.ctrl_step_counter + 2)
        return obs

    def _get_reward(self):
        '''Computes the current step's reward value.

        Returns:
            reward (float): The evaluated reward/cost.
        '''
        if self.COST == Cost.RL_REWARD:
            # negative quadratic reward with angle wrapped around
            state = deepcopy(self.state)
            state[2] = normalize_angle(state[2])
            act = np.asarray(self.current_noisy_physical_action)
            if self.TASK == Task.STABILIZATION:
                state_error = state - self.X_GOAL
                dist = np.sum(self.rew_state_weight * state_error * state_error)
                dist += np.sum(self.rew_act_weight * act * act)
            if self.TASK == Task.TRAJ_TRACKING:
<<<<<<< HEAD
                wp_idx = min(self.ctrl_step_counter + 1, self.X_GOAL.shape[0]-1) # +1 because state has already advanced but counter not incremented.
=======
                wp_idx = min(self.ctrl_step_counter + 1, self.X_GOAL.shape[0] - 1)  # +1 because state has already advanced but counter not incremented.
>>>>>>> fe334a9c
                state_error = state - self.X_GOAL[wp_idx]
                dist = np.sum(self.rew_state_weight * state_error * state_error)
                dist += np.sum(self.rew_act_weight * act * act)
            rew = -dist
            # convert rew to be positive and bounded [0,1]
            if self.rew_exponential:
                rew = np.exp(rew)
            return rew
        if self.COST == Cost.QUADRATIC:
            if self.TASK == Task.STABILIZATION:
                return float(
                    -1 * self.symbolic.loss(x=self.state,
                                            Xr=self.X_GOAL,
                                            u=self.current_clipped_action,
                                            Ur=self.U_GOAL,
                                            Q=self.Q,
                                            R=self.R)['l'])
            if self.TASK == Task.TRAJ_TRACKING:
                return float(
                    -1 * self.symbolic.loss(x=self.state,
                                            Xr=self.X_GOAL[self.ctrl_step_counter, :],
                                            u=self.current_clipped_action,
                                            Ur=self.U_GOAL,
                                            Q=self.Q,
                                            R=self.R)['l'])

    def _get_done(self):
        '''Computes the conditions for termination of an episode.

        Returns:
            done (bool): Whether an episode is over.
        '''
        # Done if goal reached for stabilization task with quadratic cost.
        if self.TASK == Task.STABILIZATION and self.COST == Cost.QUADRATIC:
            self.goal_reached = bool(np.linalg.norm(self.state - self.X_GOAL) < self.TASK_INFO['stabilization_goal_tolerance'])
            if self.goal_reached:
                return True
        # Done if state is out-of-bounds.
        if self.done_on_out_of_bound:
            x, _, theta, _ = self.state
            if x < -self.x_threshold or x > self.x_threshold or theta < -self.theta_threshold_radians or theta > self.theta_threshold_radians:
                self.out_of_bounds = True
                return True
        self.out_of_bounds = False
        return False

    def _get_info(self):
        '''Generates the info dictionary returned by every call to .step().

        Returns:
            info (dict): A dictionary with information about the constraints evaluations and violations.
        '''
        info = {}
        if self.TASK == Task.STABILIZATION and self.COST == Cost.QUADRATIC:
            info['goal_reached'] = self.goal_reached  # Add boolean flag for the goal being reached.
        if self.done_on_out_of_bound:
            info['out_of_bounds'] = self.out_of_bounds
        # Add MSE.
        state = deepcopy(self.state)
        info['mse'] = np.sum(state ** 2)
        return info

    def _get_reset_info(self):
        '''Generates the info dictionary returned by every call to .reset().

        Returns:
            info (dict): A dictionary with information about the dynamics and constraints symbolic models.
        '''
        info = {}
        info['symbolic_model'] = self.symbolic
        info['physical_parameters'] = {
            'pole_effective_length': self.OVERRIDDEN_EFFECTIVE_POLE_LENGTH,
            'pole_mass': self.OVERRIDDEN_POLE_MASS,
            'cart_mass': self.OVERRIDDEN_CART_MASS
        }
        info['x_reference'] = self.X_GOAL
        info['u_reference'] = self.U_GOAL
        if self.constraints is not None:
            info['symbolic_constraints'] = self.constraints.get_all_symbolic_models()
            # NOTE: Cannot evaluate constraints on reset/without inputs.
            info['constraint_values'] = self.constraints.get_values(self, only_state=True)  # Fix for input constraints only
        return info

    def _parse_urdf_parameters(self, file_name):
        '''Parses an URDF file for the robot's properties.

        Args:
            file_name (str, optional): The .urdf file from which the properties should be pased.

        Returns:
            EFFECTIVE_POLE_LENGTH (float): The effective pole length.
            POLE_MASS (float): The pole mass.
            CART_MASS (float): The cart mass.
        '''
        URDF_TREE = (etxml.parse(file_name)).getroot()
        EFFECTIVE_POLE_LENGTH = 0.5 * float(URDF_TREE[3][0][0][0].attrib['size'].split(' ')[-1])  # Note: HALF length of pole.
        POLE_MASS = float(URDF_TREE[3][1][1].attrib['value'])
        CART_MASS = float(URDF_TREE[1][2][0].attrib['value'])
        return EFFECTIVE_POLE_LENGTH, POLE_MASS, CART_MASS

    def _create_urdf(self, file_name, length=None, inertia=None):
        '''For domain randomization.

        Args:
            file_name (str): Path to the base URDF with attributes to modify.
            length (float): Overriden effective pole length.
            inertia (float): Pole inertia (symmetric, Ixx & Iyy).

        Returns:
            tree (obj): xml tree object.
        '''
        tree = etxml.parse(file_name)
        root = tree.getroot()
        # Overwrite pod length.
        if length is not None:
            # Pole visual geometry box.
            out = root[3][0][0][0].attrib['size']
            out = ' '.join(out.split(' ')[:-1] + [str(2 * length)])
            root[3][0][0][0].attrib['size'] = out
            # Pole visual origin.
            out = root[3][0][1].attrib['xyz']
            out = ' '.join(out.split(' ')[:-1] + [str(length)])
            root[3][0][1].attrib['xyz'] = out
            # Pole inertial origin.
            out = root[3][1][0].attrib['xyz']
            out = ' '.join(out.split(' ')[:-1] + [str(length)])
            root[3][1][0].attrib['xyz'] = out
            # Pole inertia.
            root[3][1][2].attrib['ixx'] = str(inertia)
            root[3][1][2].attrib['iyy'] = str(inertia)
            root[3][1][2].attrib['izz'] = str(0.0)
            # Pole collision geometry box.
            out = root[3][2][0][0].attrib['size']
            out = ' '.join(out.split(' ')[:-1] + [str(2 * length)])
            root[3][2][0][0].attrib['size'] = out
            # Pole collision origin.
            out = root[3][2][1].attrib['xyz']
            out = ' '.join(out.split(' ')[:-1] + [str(length)])
            root[3][2][1].attrib['xyz'] = out
        return tree<|MERGE_RESOLUTION|>--- conflicted
+++ resolved
@@ -610,11 +610,7 @@
                 dist = np.sum(self.rew_state_weight * state_error * state_error)
                 dist += np.sum(self.rew_act_weight * act * act)
             if self.TASK == Task.TRAJ_TRACKING:
-<<<<<<< HEAD
-                wp_idx = min(self.ctrl_step_counter + 1, self.X_GOAL.shape[0]-1) # +1 because state has already advanced but counter not incremented.
-=======
                 wp_idx = min(self.ctrl_step_counter + 1, self.X_GOAL.shape[0] - 1)  # +1 because state has already advanced but counter not incremented.
->>>>>>> fe334a9c
                 state_error = state - self.X_GOAL[wp_idx]
                 dist = np.sum(self.rew_state_weight * state_error * state_error)
                 dist += np.sum(self.rew_act_weight * act * act)
